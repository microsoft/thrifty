--- conflicted
+++ resolved
@@ -20,7 +20,7 @@
  */
 package com.microsoft.thrifty.schema
 
-import java.util.*
+import java.util.UUID
 
 /**
  * Represents data common to user-defined elements of a Thrift program.
@@ -102,11 +102,7 @@
         for (s in scopes) {
             namespaces[s]?.let { return it }
         }
-<<<<<<< HEAD
         return namespaces[NamespaceScope.ALL]
-=======
-        return namespaces[NamespaceScope.ALL] 
->>>>>>> b7c23883
     }
 }
 
